--- conflicted
+++ resolved
@@ -2,10 +2,6 @@
 # Contains the core, reusable logic for the YACBA agent.
 
 import asyncio
-<<<<<<< HEAD
-import os
-=======
->>>>>>> ac88505d
 from typing import List, Dict, Any, Optional, Tuple
 from contextlib import ExitStack
 from concurrent.futures import ThreadPoolExecutor, as_completed
@@ -180,63 +176,35 @@
         self.loaded_tools, self.tool_system_status = self._initialize_all_tools()
         self.agent = self._setup_agent()
         return self.agent is not None
-<<<<<<< HEAD
-    
-=======
-
->>>>>>> ac88505d
+
     def _cleanup_on_error(self):
         """Perform any necessary cleanup when an operation is cancelled."""
         # We need to restore the agent history to the state before the cancelled input
         pass
-<<<<<<< HEAD
-    
+
     async def handle_input(self, user_input: str) -> bool:
         """
         Handles user input and returns the agent's response.
-        
+
         Args:
             user_input: The user's input string
-            
-=======
-
-    async def handle_input(self, user_input: str) -> bool:
-        """
-        Handles user input and returns the agent's response.
-
-        Args:
-            user_input: The user's input string
-
->>>>>>> ac88505d
+
         Returns:
             True on success, False on failure/cancellation
         """
         if not self.agent:
             raise RuntimeError("Agent is not initialized.")
-<<<<<<< HEAD
-        
+
         agent_input = parse_input_with_files(user_input, self.config.max_files)
         transformed_message = self.agent.adapter.transform_content(agent_input)
-        
-=======
-
-        agent_input = parse_input_with_files(user_input, self.config.max_files)
-        transformed_message = self.agent.adapter.transform_content(agent_input)
-
->>>>>>> ac88505d
+
         try:
             # Simple streaming - cancellation handled by asyncio task cancellation
             async for _ in self.agent.stream_async(transformed_message):
                 pass  # Streaming happens in callback handler
-<<<<<<< HEAD
-            
+
             return True
-            
-=======
-
-            return True
-
->>>>>>> ac88505d
+
         except asyncio.CancelledError:
             logger.debug("Engine operation was cancelled")
             self._cleanup_on_error()
