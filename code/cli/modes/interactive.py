"""
Interactive chat mode for YACBA CLI.

Handles the main interactive conversation loop with full UI features.
"""

import asyncio
import sys
from typing import Optional

from loguru import logger
from prompt_toolkit.application import Application
from prompt_toolkit.input import create_input
from prompt_toolkit.key_binding import KeyBindings
from prompt_toolkit.output import DummyOutput
<<<<<<< HEAD
=======
from prompt_toolkit.completion import Completer
>>>>>>> ac88505d

from cli.commands.registry import CommandRegistry
# Note: Removed ChatState import as requested
from yacba_types.backend import ChatBackend
from ..interface import create_prompt_session


class ChatInterface:
    """
    Manages the interactive chat session, including user input, command handling,
    and robust cancellation of long-running tasks.
    """

    def __init__(
        self,
        backend: ChatBackend,
        command_handler: Optional[CommandRegistry] = None,
<<<<<<< HEAD
=======
        completer: Optional[Completer] = None
>>>>>>> ac88505d
    ):
        """
        Initializes the chat interface.

        Args:
            backend: The chat backend instance to handle messages.
            command_handler: Handler for meta-commands (e.g., /help, /exit).
        """
        self.backend = backend
        self.command_handler = command_handler or CommandRegistry()
<<<<<<< HEAD
        self.session = create_prompt_session()
=======
        self.session = create_prompt_session(completer=completer)
>>>>>>> ac88505d
        self.main_app = self.session.app

    async def run(self, initial_message: Optional[str] = None):
        """Starts and manages the main interactive chat loop."""
        if initial_message:
            print(f"You: {initial_message}")
            await self._handle_chat_with_cancellation(initial_message)
            print()

        while True:
            try:
                user_input = await self.session.prompt_async("You: ")
                if self._should_exit(user_input):
                    break
                if not user_input.strip():
                    continue
                if user_input.strip().startswith("/"):
                    await self.command_handler.handle_command(user_input.strip())
                    continue

                logger.debug(f"Calling backend.handle_input with User input: {user_input}")
                await self._handle_chat_with_cancellation(user_input)

            except (KeyboardInterrupt, EOFError):
                print()
                break
            except Exception as e:
                logger.error(f"Error in chat loop: {e}")
                print(f"An error occurred: {e}", file=sys.stderr)

    def _should_exit(self, user_input: str) -> bool:
        """Checks for exit commands."""
        return user_input.strip().lower() in ["/exit", "/quit", "exit", "quit"]

    async def _handle_chat_with_cancellation(self, user_input: str):
        """
        Handles a chat request with support for cancellation that is robust against
        backend task exceptions.
        """

        cancel_future = asyncio.Future()

        kb = KeyBindings()
        @kb.add("escape", "c")
        def _(event):
            if not cancel_future.done():
                cancel_future.set_result(None)
            event.app.exit()

        cancel_app = Application(
            key_bindings=kb, output=DummyOutput(), input=create_input()
        )

        engine_task = asyncio.create_task(self.backend.handle_input(user_input))
        listener_task = asyncio.create_task(cancel_app.run_async())
        print("Thinking... (Press Alt+C to cancel)")

        try:
            done, pending = await asyncio.wait(
                [engine_task, cancel_future],
                return_when=asyncio.FIRST_COMPLETED,
            )

            if cancel_future in done:
                print("\nOperation cancelled by user.")
                engine_task.cancel()
            else:
                success = engine_task.result()
                if not success:
                    print("Operation failed.")

        except Exception as e:
            print(f"\nAn error occurred in the backend task: {e}")
            if not engine_task.done():
                engine_task.cancel()

        finally:
            # --- GUARANTEED UNIFIED CLEANUP ---
            # 1. Gracefully tell the listener app to shut down.
            if not cancel_app.is_done:
                cancel_app.exit()

            # 2. Wait for the listener task to fully complete and release the terminal.
            await listener_task

            # 3. Restore the main application's control over the terminal.
            self.main_app.renderer.reset()
            self.main_app.invalidate()
            await asyncio.sleep(0)

# Wrapper function to start the interface
async def chat_loop_async(
    backend: ChatBackend,
    command_handler: Optional[CommandRegistry] = None,
<<<<<<< HEAD
=======
    completer: Optional[Completer] = None,
>>>>>>> ac88505d
    initial_message: Optional[str] = None
):
    """
    Initializes and runs the interactive chat interface.
    """
<<<<<<< HEAD
    interface = ChatInterface(backend, command_handler)
=======
    interface = ChatInterface(backend, command_handler, completer)
>>>>>>> ac88505d
    await interface.run(initial_message)<|MERGE_RESOLUTION|>--- conflicted
+++ resolved
@@ -13,10 +13,7 @@
 from prompt_toolkit.input import create_input
 from prompt_toolkit.key_binding import KeyBindings
 from prompt_toolkit.output import DummyOutput
-<<<<<<< HEAD
-=======
 from prompt_toolkit.completion import Completer
->>>>>>> ac88505d
 
 from cli.commands.registry import CommandRegistry
 # Note: Removed ChatState import as requested
@@ -34,10 +31,7 @@
         self,
         backend: ChatBackend,
         command_handler: Optional[CommandRegistry] = None,
-<<<<<<< HEAD
-=======
         completer: Optional[Completer] = None
->>>>>>> ac88505d
     ):
         """
         Initializes the chat interface.
@@ -48,11 +42,7 @@
         """
         self.backend = backend
         self.command_handler = command_handler or CommandRegistry()
-<<<<<<< HEAD
-        self.session = create_prompt_session()
-=======
         self.session = create_prompt_session(completer=completer)
->>>>>>> ac88505d
         self.main_app = self.session.app
 
     async def run(self, initial_message: Optional[str] = None):
@@ -147,18 +137,11 @@
 async def chat_loop_async(
     backend: ChatBackend,
     command_handler: Optional[CommandRegistry] = None,
-<<<<<<< HEAD
-=======
     completer: Optional[Completer] = None,
->>>>>>> ac88505d
     initial_message: Optional[str] = None
 ):
     """
     Initializes and runs the interactive chat interface.
     """
-<<<<<<< HEAD
-    interface = ChatInterface(backend, command_handler)
-=======
     interface = ChatInterface(backend, command_handler, completer)
->>>>>>> ac88505d
     await interface.run(initial_message)